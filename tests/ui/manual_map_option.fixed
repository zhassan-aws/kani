// edition:2018
// run-rustfix

#![warn(clippy::manual_map)]
#![allow(
    clippy::no_effect,
    clippy::map_identity,
    clippy::unit_arg,
    clippy::match_ref_pats,
    clippy::redundant_pattern_matching,
    dead_code
)]

fn main() {
    Some(0).map(|_| 2);

    Some(0).map(|x| x + 1);

    Some("").map(|x| x.is_empty());

    Some(0).map(|x| !x);

    #[rustfmt::skip]
    Some(0).map(std::convert::identity);

    Some(&String::new()).map(|x| str::len(x));

    match Some(0) {
        Some(x) if false => Some(x + 1),
        _ => None,
    };

    Some([0, 1]).as_ref().map(|x| x[0]);

    Some(0).map(|x| x * 2);

    Some(String::new()).as_ref().map(|x| x.is_empty());

    Some(String::new()).as_ref().map(|x| x.len());

    Some(0).map(|x| x + x);

    #[warn(clippy::option_map_unit_fn)]
    match &mut Some(String::new()) {
        Some(x) => Some(x.push_str("")),
        None => None,
    };

    #[allow(clippy::option_map_unit_fn)]
    {
        Some(String::new()).as_mut().map(|x| x.push_str(""));
    }

    Some(String::new()).as_ref().map(|x| x.len());

    Some(String::new()).as_ref().map(|x| x.is_empty());

    Some((0, 1, 2)).map(|(x, y, z)| x + y + z);

    Some([1, 2, 3]).map(|[first, ..]| first);

    Some((String::new(), "test")).as_ref().map(|(x, y)| (y, x));

    match Some((String::new(), 0)) {
        Some((ref x, y)) => Some((y, x)),
        None => None,
    };

    match Some(Some(0)) {
        Some(Some(_)) | Some(None) => Some(0),
        None => None,
    };

    match Some(Some((0, 1))) {
        Some(Some((x, 1))) => Some(x),
        _ => None,
    };

    // #6795
    fn f1() -> Result<(), ()> {
        let _ = match Some(Ok(())) {
            Some(x) => Some(x?),
            None => None,
        };
        Ok(())
    }

    for &x in Some(Some(true)).iter() {
        let _ = match x {
            Some(x) => Some(if x { continue } else { x }),
            None => None,
        };
    }

    // #6797
    let x1 = (Some(String::new()), 0);
    let x2 = x1.0;
    match x2 {
        Some(x) => Some((x, x1.1)),
        None => None,
    };

    struct S1 {
        x: Option<String>,
        y: u32,
    }
    impl S1 {
        fn f(self) -> Option<(String, u32)> {
            match self.x {
                Some(x) => Some((x, self.y)),
                None => None,
            }
        }
    }

    // #6811
    Some(0).map(|x| vec![x]);

    option_env!("").map(String::from);

    // #6819
    async fn f2(x: u32) -> u32 {
        x
    }

    async fn f3() {
        match Some(0) {
            Some(x) => Some(f2(x).await),
            None => None,
        };
    }

    // #6847
<<<<<<< HEAD
    if Some(0).is_some() {
        Some(0)
    } else { Some(0).map(|x| x + 1) };
=======
    if let Some(_) = Some(0) {
        Some(0)
    } else { Some(0).map(|x| x + 1) };

    if true {
        Some(0)
    } else { Some(0).map(|x| x + 1) };

    // #6967
    const fn f4() {
        match Some(0) {
            Some(x) => Some(x + 1),
            None => None,
        };
    }
>>>>>>> db6ea84f
}<|MERGE_RESOLUTION|>--- conflicted
+++ resolved
@@ -131,11 +131,6 @@
     }
 
     // #6847
-<<<<<<< HEAD
-    if Some(0).is_some() {
-        Some(0)
-    } else { Some(0).map(|x| x + 1) };
-=======
     if let Some(_) = Some(0) {
         Some(0)
     } else { Some(0).map(|x| x + 1) };
@@ -151,5 +146,4 @@
             None => None,
         };
     }
->>>>>>> db6ea84f
 }