--- conflicted
+++ resolved
@@ -230,9 +230,6 @@
         match e.kind {
             ExprKind::Path(ref qpath) => self.fetch_path(qpath, e.hir_id, self.typeck_results.expr_ty(e)),
             ExprKind::Block(block, _) => self.block(block),
-<<<<<<< HEAD
-            ExprKind::Lit(ref lit) => Some(lit_to_constant(&lit.node, self.typeck_results.expr_ty_opt(e))),
-=======
             ExprKind::Lit(ref lit) => {
                 if is_direct_expn_of(e.span, "cfg").is_some() {
                     None
@@ -240,7 +237,6 @@
                     Some(lit_to_constant(&lit.node, self.typeck_results.expr_ty_opt(e)))
                 }
             },
->>>>>>> 7c9da3c1
             ExprKind::Array(vec) => self.multi(vec).map(Constant::Vec),
             ExprKind::Tup(tup) => self.multi(tup).map(Constant::Tuple),
             ExprKind::Repeat(value, _) => {
