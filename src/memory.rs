use byteorder::{ByteOrder, NativeEndian, ReadBytesExt, WriteBytesExt};
use std::collections::Bound::{Included, Excluded};
use std::collections::{btree_map, BTreeMap, HashMap, HashSet, VecDeque};
use std::{fmt, iter, mem, ptr};

use error::{EvalError, EvalResult};
use primval::PrimVal;

////////////////////////////////////////////////////////////////////////////////
<<<<<<< HEAD
// Value representations
////////////////////////////////////////////////////////////////////////////////

#[derive(Clone, Debug, Eq, PartialEq)]
pub enum Repr {
    /// Representation for a non-aggregate type such as a boolean, integer, character or pointer.
    Primitive {
        size: usize
    },

    /// The representation for aggregate types including structs, enums, and tuples.
    Aggregate {
        /// The size of the discriminant (an integer). Should be between 0 and 8. Always 0 for
        /// structs and tuples.
        discr_size: usize,

        /// The size of the entire aggregate, including the discriminant.
        size: usize,

        /// The representations of the contents of each variant.
        variants: Vec<Vec<FieldRepr>>,
    },

    Array {
        elem_size: usize,

        /// Number of elements.
        length: usize,
    },
}

#[derive(Copy, Clone, Debug, Eq, PartialEq)]
pub struct FieldRepr {
    pub offset: usize,
    pub size: usize,
}

impl Repr {
    pub fn size(&self) -> usize {
        match *self {
            Repr::Primitive { size } |
            Repr::Aggregate { size, .. } => size,
            Repr::Array { elem_size, length } => elem_size * length,
        }
    }
}

////////////////////////////////////////////////////////////////////////////////
=======
>>>>>>> d825ef1b
// Allocations and pointers
////////////////////////////////////////////////////////////////////////////////

#[derive(Copy, Clone, Debug, Eq, Hash, PartialEq)]
pub struct AllocId(u64);

impl fmt::Display for AllocId {
    fn fmt(&self, f: &mut fmt::Formatter) -> fmt::Result {
        write!(f, "{}", self.0)
    }
}

#[derive(Debug)]
pub struct Allocation {
    pub bytes: Vec<u8>,
    pub relocations: BTreeMap<usize, AllocId>,
    pub undef_mask: UndefMask,
}

#[derive(Copy, Clone, Debug, Eq, PartialEq)]
pub struct Pointer {
    pub alloc_id: AllocId,
    pub offset: usize,
}

impl Pointer {
    pub fn offset(self, i: isize) -> Self {
        Pointer { offset: (self.offset as isize + i) as usize, ..self }
    }
}

////////////////////////////////////////////////////////////////////////////////
// Top-level interpreter memory
////////////////////////////////////////////////////////////////////////////////

pub struct Memory {
    alloc_map: HashMap<AllocId, Allocation>,
    next_id: AllocId,
    pub pointer_size: usize,
}

impl Memory {
    pub fn new() -> Self {
        Memory {
            alloc_map: HashMap::new(),
            next_id: AllocId(0),

            // FIXME(tsion): This should work for both 4 and 8, but it currently breaks some things
            // when set to 4.
            pointer_size: 8,
        }
    }

    pub fn allocate(&mut self, size: usize) -> Pointer {
        let alloc = Allocation {
            bytes: vec![0; size],
            relocations: BTreeMap::new(),
            undef_mask: UndefMask::new(size),
        };
        let id = self.next_id;
        self.next_id.0 += 1;
        self.alloc_map.insert(id, alloc);
        Pointer {
            alloc_id: id,
            offset: 0,
        }
    }

    // TODO(tsion): Track which allocations were returned from __rust_allocate and report an error
    // when reallocating/deallocating any others.
    pub fn reallocate(&mut self, ptr: Pointer, new_size: usize) -> EvalResult<()> {
        if ptr.offset != 0 {
            // TODO(tsion): Report error about non-__rust_allocate'd pointer.
            panic!()
        }

        let alloc = try!(self.get_mut(ptr.alloc_id));
        let size = alloc.bytes.len();
        if new_size > size {
            let amount = new_size - size;
            alloc.bytes.extend(iter::repeat(0).take(amount));
            alloc.undef_mask.grow(amount, false);
        } else if size > new_size {
            unimplemented!()
            // alloc.bytes.truncate(new_size);
            // alloc.undef_mask.len = new_size;
            // TODO: potentially remove relocations
        }

        Ok(())
    }

    // TODO(tsion): See comment on `reallocate`.
    pub fn deallocate(&mut self, ptr: Pointer) -> EvalResult<()> {
        if ptr.offset != 0 {
            // TODO(tsion): Report error about non-__rust_allocate'd pointer.
            panic!()
        }

        if self.alloc_map.remove(&ptr.alloc_id).is_none() {
            // TODO(tsion): Report error about erroneous free. This is blocked on properly tracking
            // already-dropped state since this if-statement is entered even in safe code without
            // it.
        }

        Ok(())
    }

    ////////////////////////////////////////////////////////////////////////////////
    // Allocation accessors
    ////////////////////////////////////////////////////////////////////////////////

    pub fn get(&self, id: AllocId) -> EvalResult<&Allocation> {
        self.alloc_map.get(&id).ok_or(EvalError::DanglingPointerDeref)
    }

    pub fn get_mut(&mut self, id: AllocId) -> EvalResult<&mut Allocation> {
        self.alloc_map.get_mut(&id).ok_or(EvalError::DanglingPointerDeref)
    }

    /// Print an allocation and all allocations it points to, recursively.
    pub fn dump(&self, id: AllocId) {
        let mut allocs_seen = HashSet::new();
        let mut allocs_to_print = VecDeque::new();
        allocs_to_print.push_back(id);

        while let Some(id) = allocs_to_print.pop_front() {
            allocs_seen.insert(id);
            let prefix = format!("Alloc {:<5} ", format!("{}:", id));
            print!("{}", prefix);
            let mut relocations = vec![];

            let alloc = match self.alloc_map.get(&id) {
                Some(a) => a,
                None => {
                    println!("(deallocated)");
                    continue;
                }
            };

            for i in 0..alloc.bytes.len() {
                if let Some(&target_id) = alloc.relocations.get(&i) {
                    if !allocs_seen.contains(&target_id) {
                        allocs_to_print.push_back(target_id);
                    }
                    relocations.push((i, target_id));
                }
                if alloc.undef_mask.is_range_defined(i, i + 1) {
                    print!("{:02x} ", alloc.bytes[i]);
                } else {
                    print!("__ ");
                }
            }
            println!("({} bytes)", alloc.bytes.len());

            if !relocations.is_empty() {
                print!("{:1$}", "", prefix.len()); // Print spaces.
                let mut pos = 0;
                let relocation_width = (self.pointer_size - 1) * 3;
                for (i, target_id) in relocations {
                    print!("{:1$}", "", (i - pos) * 3);
                    print!("└{0:─^1$}┘ ", format!("({})", target_id), relocation_width);
                    pos = i + self.pointer_size;
                }
                println!("");
            }
        }
    }

    ////////////////////////////////////////////////////////////////////////////////
    // Byte accessors
    ////////////////////////////////////////////////////////////////////////////////

    fn get_bytes_unchecked(&self, ptr: Pointer, size: usize) -> EvalResult<&[u8]> {
        let alloc = try!(self.get(ptr.alloc_id));
        if ptr.offset + size > alloc.bytes.len() {
            return Err(EvalError::PointerOutOfBounds);
        }
        Ok(&alloc.bytes[ptr.offset..ptr.offset + size])
    }

    fn get_bytes_unchecked_mut(&mut self, ptr: Pointer, size: usize) -> EvalResult<&mut [u8]> {
        let alloc = try!(self.get_mut(ptr.alloc_id));
        if ptr.offset + size > alloc.bytes.len() {
            return Err(EvalError::PointerOutOfBounds);
        }
        Ok(&mut alloc.bytes[ptr.offset..ptr.offset + size])
    }

    fn get_bytes(&self, ptr: Pointer, size: usize) -> EvalResult<&[u8]> {
        if try!(self.relocations(ptr, size)).count() != 0 {
            return Err(EvalError::ReadPointerAsBytes);
        }
        try!(self.check_defined(ptr, size));
        self.get_bytes_unchecked(ptr, size)
    }

    fn get_bytes_mut(&mut self, ptr: Pointer, size: usize) -> EvalResult<&mut [u8]> {
        try!(self.clear_relocations(ptr, size));
        try!(self.mark_definedness(ptr, size, true));
        self.get_bytes_unchecked_mut(ptr, size)
    }

    ////////////////////////////////////////////////////////////////////////////////
    // Reading and writing
    ////////////////////////////////////////////////////////////////////////////////

    pub fn copy(&mut self, src: Pointer, dest: Pointer, size: usize) -> EvalResult<()> {
        try!(self.check_relocation_edges(src, size));

        let src_bytes = try!(self.get_bytes_unchecked_mut(src, size)).as_mut_ptr();
        let dest_bytes = try!(self.get_bytes_mut(dest, size)).as_mut_ptr();

        // SAFE: The above indexing would have panicked if there weren't at least `size` bytes
        // behind `src` and `dest`. Also, we use the overlapping-safe `ptr::copy` if `src` and
        // `dest` could possibly overlap.
        unsafe {
            if src.alloc_id == dest.alloc_id {
                ptr::copy(src_bytes, dest_bytes, size);
            } else {
                ptr::copy_nonoverlapping(src_bytes, dest_bytes, size);
            }
        }

        try!(self.copy_undef_mask(src, dest, size));
        try!(self.copy_relocations(src, dest, size));

        Ok(())
    }

    pub fn read_bytes(&self, ptr: Pointer, size: usize) -> EvalResult<&[u8]> {
        self.get_bytes(ptr, size)
    }

    pub fn write_bytes(&mut self, ptr: Pointer, src: &[u8]) -> EvalResult<()> {
        let bytes = try!(self.get_bytes_mut(ptr, src.len()));
        bytes.clone_from_slice(src);
        Ok(())
    }

    pub fn write_repeat(&mut self, ptr: Pointer, val: u8, count: usize) -> EvalResult<()> {
        let bytes = try!(self.get_bytes_mut(ptr, count));
        for b in bytes { *b = val; }
        Ok(())
    }

    pub fn drop_fill(&mut self, ptr: Pointer, size: usize) -> EvalResult<()> {
        self.write_repeat(ptr, mem::POST_DROP_U8, size)
    }

    pub fn read_ptr(&self, ptr: Pointer) -> EvalResult<Pointer> {
        let size = self.pointer_size;
        try!(self.check_defined(ptr, size));
        let offset = try!(self.get_bytes_unchecked(ptr, size))
            .read_uint::<NativeEndian>(size).unwrap() as usize;
        let alloc = try!(self.get(ptr.alloc_id));
        match alloc.relocations.get(&ptr.offset) {
            Some(&alloc_id) => Ok(Pointer { alloc_id: alloc_id, offset: offset }),
            None => Err(EvalError::ReadBytesAsPointer),
        }
    }

    pub fn write_ptr(&mut self, dest: Pointer, ptr: Pointer) -> EvalResult<()> {
        {
            let size = self.pointer_size;
            let mut bytes = try!(self.get_bytes_mut(dest, size));
            bytes.write_uint::<NativeEndian>(ptr.offset as u64, size).unwrap();
        }
        try!(self.get_mut(dest.alloc_id)).relocations.insert(dest.offset, ptr.alloc_id);
        Ok(())
    }

    pub fn write_primval(&mut self, ptr: Pointer, val: PrimVal) -> EvalResult<()> {
        let pointer_size = self.pointer_size;
        match val {
            PrimVal::Bool(b) => self.write_bool(ptr, b),
            PrimVal::I8(n)   => self.write_int(ptr, n as i64, 1),
            PrimVal::I16(n)  => self.write_int(ptr, n as i64, 2),
            PrimVal::I32(n)  => self.write_int(ptr, n as i64, 4),
            PrimVal::I64(n)  => self.write_int(ptr, n as i64, 8),
            PrimVal::U8(n)   => self.write_uint(ptr, n as u64, 1),
            PrimVal::U16(n)  => self.write_uint(ptr, n as u64, 2),
            PrimVal::U32(n)  => self.write_uint(ptr, n as u64, 4),
            PrimVal::U64(n)  => self.write_uint(ptr, n as u64, 8),
            PrimVal::IntegerPtr(n) => self.write_uint(ptr, n as u64, pointer_size),
            PrimVal::AbstractPtr(_p) => unimplemented!(),
        }
    }

    pub fn read_bool(&self, ptr: Pointer) -> EvalResult<bool> {
        let bytes = try!(self.get_bytes(ptr, 1));
        match bytes[0] {
            0 => Ok(false),
            1 => Ok(true),
            _ => Err(EvalError::InvalidBool),
        }
    }

    pub fn write_bool(&mut self, ptr: Pointer, b: bool) -> EvalResult<()> {
        self.get_bytes_mut(ptr, 1).map(|bytes| bytes[0] = b as u8)
    }

    pub fn read_int(&self, ptr: Pointer, size: usize) -> EvalResult<i64> {
        self.get_bytes(ptr, size).map(|mut b| b.read_int::<NativeEndian>(size).unwrap())
    }

    pub fn write_int(&mut self, ptr: Pointer, n: i64, size: usize) -> EvalResult<()> {
        self.get_bytes_mut(ptr, size).map(|mut b| b.write_int::<NativeEndian>(n, size).unwrap())
    }

    pub fn read_uint(&self, ptr: Pointer, size: usize) -> EvalResult<u64> {
        self.get_bytes(ptr, size).map(|mut b| b.read_uint::<NativeEndian>(size).unwrap())
    }

    pub fn write_uint(&mut self, ptr: Pointer, n: u64, size: usize) -> EvalResult<()> {
        self.get_bytes_mut(ptr, size).map(|mut b| b.write_uint::<NativeEndian>(n, size).unwrap())
    }

    pub fn read_isize(&self, ptr: Pointer) -> EvalResult<i64> {
        self.read_int(ptr, self.pointer_size)
    }

    pub fn write_isize(&mut self, ptr: Pointer, n: i64) -> EvalResult<()> {
        let size = self.pointer_size;
        self.write_int(ptr, n, size)
    }

    pub fn read_usize(&self, ptr: Pointer) -> EvalResult<u64> {
        self.read_uint(ptr, self.pointer_size)
    }

    pub fn write_usize(&mut self, ptr: Pointer, n: u64) -> EvalResult<()> {
        let size = self.pointer_size;
        self.write_uint(ptr, n, size)
    }

    ////////////////////////////////////////////////////////////////////////////////
    // Relocations
    ////////////////////////////////////////////////////////////////////////////////

    fn relocations(&self, ptr: Pointer, size: usize)
        -> EvalResult<btree_map::Range<usize, AllocId>>
    {
        let start = ptr.offset.saturating_sub(self.pointer_size - 1);
        let end = start + size;
        Ok(try!(self.get(ptr.alloc_id)).relocations.range(Included(&start), Excluded(&end)))
    }

    fn clear_relocations(&mut self, ptr: Pointer, size: usize) -> EvalResult<()> {
        // Find all relocations overlapping the given range.
        let keys: Vec<_> = try!(self.relocations(ptr, size)).map(|(&k, _)| k).collect();
        if keys.is_empty() { return Ok(()); }

        // Find the start and end of the given range and its outermost relocations.
        let start = ptr.offset;
        let end = start + size;
        let first = *keys.first().unwrap();
        let last = *keys.last().unwrap() + self.pointer_size;

        let alloc = try!(self.get_mut(ptr.alloc_id));

        // Mark parts of the outermost relocations as undefined if they partially fall outside the
        // given range.
        if first < start { alloc.undef_mask.set_range(first, start, false); }
        if last > end { alloc.undef_mask.set_range(end, last, false); }

        // Forget all the relocations.
        for k in keys { alloc.relocations.remove(&k); }

        Ok(())
    }

    fn check_relocation_edges(&self, ptr: Pointer, size: usize) -> EvalResult<()> {
        let overlapping_start = try!(self.relocations(ptr, 0)).count();
        let overlapping_end = try!(self.relocations(ptr.offset(size as isize), 0)).count();
        if overlapping_start + overlapping_end != 0 {
            return Err(EvalError::ReadPointerAsBytes);
        }
        Ok(())
    }

    fn copy_relocations(&mut self, src: Pointer, dest: Pointer, size: usize) -> EvalResult<()> {
        let relocations: Vec<_> = try!(self.relocations(src, size))
            .map(|(&offset, &alloc_id)| {
                // Update relocation offsets for the new positions in the destination allocation.
                (offset + dest.offset - src.offset, alloc_id)
            })
            .collect();
        try!(self.get_mut(dest.alloc_id)).relocations.extend(relocations);
        Ok(())
    }

    ////////////////////////////////////////////////////////////////////////////////
    // Undefined bytes
    ////////////////////////////////////////////////////////////////////////////////

    // FIXME(tsion): This is a very naive, slow version.
    fn copy_undef_mask(&mut self, src: Pointer, dest: Pointer, size: usize) -> EvalResult<()> {
        // The bits have to be saved locally before writing to dest in case src and dest overlap.
        let mut v = Vec::with_capacity(size);
        for i in 0..size {
            let defined = try!(self.get(src.alloc_id)).undef_mask.get(src.offset + i);
            v.push(defined);
        }
        for (i, defined) in v.into_iter().enumerate() {
            try!(self.get_mut(dest.alloc_id)).undef_mask.set(dest.offset + i, defined);
        }
        Ok(())
    }

    fn check_defined(&self, ptr: Pointer, size: usize) -> EvalResult<()> {
        let alloc = try!(self.get(ptr.alloc_id));
        if !alloc.undef_mask.is_range_defined(ptr.offset, ptr.offset + size) {
            return Err(EvalError::ReadUndefBytes);
        }
        Ok(())
    }

    pub fn mark_definedness(&mut self, ptr: Pointer, size: usize, new_state: bool)
        -> EvalResult<()>
    {
        let mut alloc = try!(self.get_mut(ptr.alloc_id));
        alloc.undef_mask.set_range(ptr.offset, ptr.offset + size, new_state);
        Ok(())
    }
}

////////////////////////////////////////////////////////////////////////////////
// Undefined byte tracking
////////////////////////////////////////////////////////////////////////////////

type Block = u64;
const BLOCK_SIZE: usize = 64;

#[derive(Clone, Debug)]
pub struct UndefMask {
    blocks: Vec<Block>,
    len: usize,
}

impl UndefMask {
    fn new(size: usize) -> Self {
        let mut m = UndefMask {
            blocks: vec![],
            len: 0,
        };
        m.grow(size, false);
        m
    }

    /// Check whether the range `start..end` (end-exclusive) is entirely defined.
    fn is_range_defined(&self, start: usize, end: usize) -> bool {
        if end > self.len { return false; }
        for i in start..end {
            if !self.get(i) { return false; }
        }
        true
    }

    fn set_range(&mut self, start: usize, end: usize, new_state: bool) {
        let len = self.len;
        if end > len { self.grow(end - len, new_state); }
        self.set_range_inbounds(start, end, new_state);
    }

    fn set_range_inbounds(&mut self, start: usize, end: usize, new_state: bool) {
        for i in start..end { self.set(i, new_state); }
    }

    fn get(&self, i: usize) -> bool {
        let (block, bit) = bit_index(i);
        (self.blocks[block] & 1 << bit) != 0
    }

    fn set(&mut self, i: usize, new_state: bool) {
        let (block, bit) = bit_index(i);
        if new_state {
            self.blocks[block] |= 1 << bit;
        } else {
            self.blocks[block] &= !(1 << bit);
        }
    }

    fn grow(&mut self, amount: usize, new_state: bool) {
        let unused_trailing_bits = self.blocks.len() * BLOCK_SIZE - self.len;
        if amount > unused_trailing_bits {
            let additional_blocks = amount / BLOCK_SIZE + 1;
            self.blocks.extend(iter::repeat(0).take(additional_blocks));
        }
        let start = self.len;
        self.len += amount;
        self.set_range_inbounds(start, start + amount, new_state);
    }
}

// fn uniform_block(state: bool) -> Block {
//     if state { !0 } else { 0 }
// }

fn bit_index(bits: usize) -> (usize, usize) {
    (bits / BLOCK_SIZE, bits % BLOCK_SIZE)
}<|MERGE_RESOLUTION|>--- conflicted
+++ resolved
@@ -7,57 +7,6 @@
 use primval::PrimVal;
 
 ////////////////////////////////////////////////////////////////////////////////
-<<<<<<< HEAD
-// Value representations
-////////////////////////////////////////////////////////////////////////////////
-
-#[derive(Clone, Debug, Eq, PartialEq)]
-pub enum Repr {
-    /// Representation for a non-aggregate type such as a boolean, integer, character or pointer.
-    Primitive {
-        size: usize
-    },
-
-    /// The representation for aggregate types including structs, enums, and tuples.
-    Aggregate {
-        /// The size of the discriminant (an integer). Should be between 0 and 8. Always 0 for
-        /// structs and tuples.
-        discr_size: usize,
-
-        /// The size of the entire aggregate, including the discriminant.
-        size: usize,
-
-        /// The representations of the contents of each variant.
-        variants: Vec<Vec<FieldRepr>>,
-    },
-
-    Array {
-        elem_size: usize,
-
-        /// Number of elements.
-        length: usize,
-    },
-}
-
-#[derive(Copy, Clone, Debug, Eq, PartialEq)]
-pub struct FieldRepr {
-    pub offset: usize,
-    pub size: usize,
-}
-
-impl Repr {
-    pub fn size(&self) -> usize {
-        match *self {
-            Repr::Primitive { size } |
-            Repr::Aggregate { size, .. } => size,
-            Repr::Array { elem_size, length } => elem_size * length,
-        }
-    }
-}
-
-////////////////////////////////////////////////////////////////////////////////
-=======
->>>>>>> d825ef1b
 // Allocations and pointers
 ////////////////////////////////////////////////////////////////////////////////
 
